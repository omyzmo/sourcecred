//@flow

import {type Project} from "../core/project";
import {type Weights as WeightsT} from "../core/weights";
import {type WeightedGraph as WeightedGraphT} from "../core/weightedGraph";
import * as WeightedGraph from "../core/weightedGraph";
import {type TimelineCredParameters} from "../analysis/timeline/params";
import {type GithubToken} from "../plugins/github/token";
import {type DiscordToken} from "../plugins/discord/params";
import {type CacheProvider} from "./cache";
import {TaskReporter} from "../util/taskReporter";
import {TimelineCred} from "../analysis/timeline/timelineCred";
import {type ComputeFunction as ComputeFunctionT} from "./computeFunction";
import {type PluginLoaders as PluginLoadersT} from "./pluginLoaders";
import * as ComputeFunction from "./computeFunction";
import * as PluginLoaders from "./pluginLoaders";
import {default as githubLoader} from "../plugins/github/loader";
import {default as discordLoader} from "../plugins/discord/loader";
import {default as discourseLoader} from "../plugins/discourse/loader";
<<<<<<< HEAD
import {default as identityLoader} from "../plugins/identity/loader";
=======
import {default as initiativesLoader} from "../plugins/initiatives/loader";
>>>>>>> 898282be
import {type PluginDeclarations} from "../analysis/pluginDeclaration";

export type LoadResult = {|
  +pluginDeclarations: PluginDeclarations,
  +weightedGraph: WeightedGraphT,
  +cred: TimelineCred,
|};

export type LoadContextOptions = {|
  +cache: CacheProvider,
  +reporter: TaskReporter,
  +githubToken: ?GithubToken,
<<<<<<< HEAD
  +discordToken: ?DiscordToken,
=======
  +initiativesDirectory: ?string,
>>>>>>> 898282be
|};

type OptionalLoadArguments = {|
  +weightsOverrides?: WeightsT,
  +params?: $Shape<TimelineCredParameters>,
|};

/**
 * This class is responsible composing all the variables and concrete functions
 * of the loading process.
 *
 * Specifically it composes:
 * - The loading environment (through the constructor).
 * - Concrete functions of the loading process (internally).
 * - Parameters for a load (Project and TimelineCredParameters).
 *
 * You can think of LoadContext as an instance where the environment and
 * functions have been composed so it's ready to perform a load with.
 */
export class LoadContext {
  +_options: LoadContextOptions;

  constructor(opts: LoadContextOptions) {
    this._options = opts;
  }

  /**
   * Here we're exposing multiple "proxy functions".
   * They're just aliases of functions from another module. But by aliasing them
   * as private properties we allow test code to spyOn these per LoadContext
   * instance, and without needing to know details of the external modules.
   *
   * Of course this would break if the external module changes, but that would
   * also occur if we directly depended on them.
   */

  +_declarations = PluginLoaders.declarations;
  +_updateMirror = PluginLoaders.updateMirror;
  +_createPluginGraphs = PluginLoaders.createPluginGraphs;
  +_createReferenceDetector = PluginLoaders.createReferenceDetector;
  +_contractPluginGraphs = PluginLoaders.contractPluginGraphs;
  +_overrideWeights = WeightedGraph.overrideWeights;
  +_computeTask = ComputeFunction.computeTask;

  /**
   * The above proxy functions we're deferring to, accept interfaces so they
   * could easily be mocked. This class takes the role of composing the concrete
   * implementations though. So we're exposing them as aliases here, similar to
   * the functions. As we'll need to test if these have been correctly passed on.
   */

  +_compute: ComputeFunctionT = TimelineCred.compute;
  +_pluginLoaders: PluginLoadersT = {
    github: githubLoader,
    discord: discordLoader,
    discourse: discourseLoader,
    identity: identityLoader,
    initiatives: initiativesLoader,
  };

  /**
   * Performs a load in this context.
   */
  async load(
    project: Project,
    {params, weightsOverrides}: OptionalLoadArguments
  ): Promise<LoadResult> {
    const cachedProject = await this._updateMirror(
      this._pluginLoaders,
      this._options,
      project
    );
    const referenceDetector = await this._createReferenceDetector(
      this._pluginLoaders,
      this._options,
      cachedProject
    );
    const pluginGraphs = await this._createPluginGraphs(
      this._pluginLoaders,
      this._options,
      cachedProject,
      referenceDetector
    );
    const contractedGraph = await this._contractPluginGraphs(
      this._pluginLoaders,
      pluginGraphs
    );
    let weightedGraph = contractedGraph;
    if (weightsOverrides) {
      weightedGraph = this._overrideWeights(contractedGraph, weightsOverrides);
    }
    const plugins = this._declarations(this._pluginLoaders, project);
    const cred = await this._computeTask(this._compute, this._options, {
      params,
      plugins,
      weightedGraph,
    });
    return {
      pluginDeclarations: plugins,
      weightedGraph,
      cred,
    };
  }
}<|MERGE_RESOLUTION|>--- conflicted
+++ resolved
@@ -17,11 +17,8 @@
 import {default as githubLoader} from "../plugins/github/loader";
 import {default as discordLoader} from "../plugins/discord/loader";
 import {default as discourseLoader} from "../plugins/discourse/loader";
-<<<<<<< HEAD
 import {default as identityLoader} from "../plugins/identity/loader";
-=======
 import {default as initiativesLoader} from "../plugins/initiatives/loader";
->>>>>>> 898282be
 import {type PluginDeclarations} from "../analysis/pluginDeclaration";
 
 export type LoadResult = {|
@@ -34,11 +31,8 @@
   +cache: CacheProvider,
   +reporter: TaskReporter,
   +githubToken: ?GithubToken,
-<<<<<<< HEAD
   +discordToken: ?DiscordToken,
-=======
   +initiativesDirectory: ?string,
->>>>>>> 898282be
 |};
 
 type OptionalLoadArguments = {|
